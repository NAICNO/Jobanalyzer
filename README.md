--- conflicted
+++ resolved
@@ -48,12 +48,7 @@
   it will scale to larger systems.
 
 In principle, the hardware spans the spectrum: personal systems, ML
-<<<<<<< HEAD
-nodes, light-HPC, Fox, Colossus, national systems. Unclear: LUMI.
-=======
-nodes, Fox, Colossus, national systems. Unclear: UiO light-HPC. Unclear:
-LUMI.
->>>>>>> 78cb0e14
+nodes, UiO light-HPC, Fox, Colossus, national systems. Unclear: LUMI.
 
 The usage spectrum is large enough that this may be multiple tools,
 not a single tool.
@@ -83,17 +78,10 @@
   may be exposed.
 
 * The main use case is for jobs that run (or ran) "for a while", that
-<<<<<<< HEAD
-  is, more than a few seconds at least, possibly the bar is set
-  significantly higher.  (For reference, a 20,000 x 20,000 matrix
-  multiply runs in about 10s on a 2080 card; that task probably would
-  not and should not qualify.)  At the same time, one use case asks
-=======
   is, more than a few seconds at least, possibly the bar is set much
   higher (minutes to hours or much more).  (For reference, a 20,000 x
   20,000 matrix multiply runs in about 10s on a 2080 card; that task
-  probably would not qualify.)  At the same time, one use case asks
->>>>>>> 78cb0e14
+  probably would not and should not qualify.)  At the same time, one use case asks
   for "historical usage statistics".  It's open whether those
   statistics also include smaller jobs.
 
@@ -110,16 +98,13 @@
 * We don't want to be tied to systems that do or don't have work
   queues.
 
-<<<<<<< HEAD
 * It may be sensible for somebody with a short-running program to be
   able to request the logger to run locally with a short profiling
   interval (say for the sake of scalability analysis), even though
   this is close to being a non-use case.
-=======
+
 * It's going to be an interesting problem to define a "job" on systems
   that don't have job queues, this is discussed further down.
-
->>>>>>> 78cb0e14
 
 ## Survey of existing tools
 
@@ -334,13 +319,8 @@
 C++ is probably a candidate, all things considered, but requires more
 specialized maintainer knowledge.
 
-<<<<<<< HEAD
-Assuming we limit ourselves to Linux, much info is available under
-/proc.
-=======
 Sonar is written in Rust; it's a bit low-level but would be fine
 probably.
 
 Assuming we limit ourselves to Linux, much info is available under
-/proc.
->>>>>>> 78cb0e14
+/proc.